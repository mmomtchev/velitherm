{
  "name": "velitherm",
  "version": "1.2.0",
  "description": "Basic Thermodynamics Equations for Soaring Flight (from velivole.fr/meteo.guru)",
  "main": "./dist/cjs/index.js",
  "module": "./dist/es/index.js",
  "types": "./dist/es/index.d.ts",
  "scripts": {
    "test": "mocha",
    "test:cpp": "g++ -Iinclude -o test/test_cc test/test.cc && test/test_cc",
    "build": "tsc -p tsconfig.cjs.json && tsc -p tsconfig.es.json && cat src/index.ts | ts-node src/gen_cpp.ts > include/velitherm.h",
    "doc": "documentation readme --section=API --parse-extension ts src/index.ts",
    "lint": "eslint src/*.ts test/*.ts",
    "c8": "npx c8 mocha",
    "lcov": "npx c8 report --reporter=text-lcov > coverage/tests.lcov",
    "codecov": "curl -s https://codecov.io/bash | bash",
    "preversion": "npm run lint && npm run test",
    "version": "npm run doc && npm run build && git add package.json README.md",
    "postversion": "git push && git push --tags"
  },
  "repository": {
    "type": "git",
    "url": "git+https://github.com/mmomtchev/velitherm.git"
  },
  "keywords": [
    "velivole",
    "weather",
    "soaring",
    "paraligindg",
    "sailplane",
    "thermodynamics",
    "thermal"
  ],
  "author": "Momtchil Momtchev <momtchil@momtchev.com>",
  "license": "LGPL-3.0-or-later",
  "bugs": {
    "url": "https://github.com/mmomtchev/velitherm/issues"
  },
  "homepage": "https://github.com/mmomtchev/velitherm#readme",
  "devDependencies": {
    "@types/chai": "^4.3.0",
    "@types/mocha": "^9.1.0",
<<<<<<< HEAD
    "@types/node": "^18.15.7",
    "@typescript-eslint/eslint-plugin": "^5.57.0",
    "@typescript-eslint/parser": "^5.56.0",
=======
    "@types/node": "^18.15.10",
    "@typescript-eslint/eslint-plugin": "^5.56.0",
    "@typescript-eslint/parser": "^5.57.0",
>>>>>>> a219c1bf
    "c8": "^7.11.0",
    "chai": "^4.3.6",
    "documentation": "^14.0.1",
    "eslint": "^8.34.0",
    "eslint-plugin-array-func": "^3.1.8",
    "eslint-plugin-mocha": "^10.0.3",
    "eslint-plugin-prefer-arrow": "^1.2.3",
    "mocha": "^10.1.0",
    "ts-node": "^10.7.0",
    "typescript": "^4.6.2"
  }
}<|MERGE_RESOLUTION|>--- conflicted
+++ resolved
@@ -40,15 +40,9 @@
   "devDependencies": {
     "@types/chai": "^4.3.0",
     "@types/mocha": "^9.1.0",
-<<<<<<< HEAD
-    "@types/node": "^18.15.7",
+    "@types/node": "^18.15.10",
     "@typescript-eslint/eslint-plugin": "^5.57.0",
-    "@typescript-eslint/parser": "^5.56.0",
-=======
-    "@types/node": "^18.15.10",
-    "@typescript-eslint/eslint-plugin": "^5.56.0",
     "@typescript-eslint/parser": "^5.57.0",
->>>>>>> a219c1bf
     "c8": "^7.11.0",
     "chai": "^4.3.6",
     "documentation": "^14.0.1",
