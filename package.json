--- conflicted
+++ resolved
@@ -41,13 +41,8 @@
     "@types/chai": "^4.3.5",
     "@types/mocha": "^9.1.0",
     "@types/node": "^18.16.16",
-<<<<<<< HEAD
     "@typescript-eslint/eslint-plugin": "^5.59.9",
-    "@typescript-eslint/parser": "^5.59.8",
-=======
-    "@typescript-eslint/eslint-plugin": "^5.59.8",
     "@typescript-eslint/parser": "^5.59.9",
->>>>>>> 7448495a
     "c8": "^7.14.0",
     "chai": "^4.3.6",
     "documentation": "^14.0.2",
