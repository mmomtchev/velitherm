--- conflicted
+++ resolved
@@ -41,13 +41,8 @@
     "@types/chai": "^4.3.0",
     "@types/mocha": "^9.1.0",
     "@types/node": "^18.15.11",
-<<<<<<< HEAD
     "@typescript-eslint/eslint-plugin": "^5.58.0",
-    "@typescript-eslint/parser": "^5.57.1",
-=======
-    "@typescript-eslint/eslint-plugin": "^5.57.1",
     "@typescript-eslint/parser": "^5.58.0",
->>>>>>> a7073061
     "c8": "^7.11.0",
     "chai": "^4.3.6",
     "documentation": "^14.0.1",
