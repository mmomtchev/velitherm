--- conflicted
+++ resolved
@@ -41,13 +41,8 @@
     "@types/chai": "^4.3.5",
     "@types/mocha": "^9.1.0",
     "@types/node": "^18.16.3",
-<<<<<<< HEAD
-    "@typescript-eslint/eslint-plugin": "^5.59.1",
+    "@typescript-eslint/eslint-plugin": "^5.59.2",
     "@typescript-eslint/parser": "^5.59.2",
-=======
-    "@typescript-eslint/eslint-plugin": "^5.59.2",
-    "@typescript-eslint/parser": "^5.59.1",
->>>>>>> 5da1bb0e
     "c8": "^7.11.0",
     "chai": "^4.3.6",
     "documentation": "^14.0.1",
