--- conflicted
+++ resolved
@@ -45,13 +45,8 @@
     "@typescript-eslint/parser": "^5.59.6",
     "c8": "^7.11.0",
     "chai": "^4.3.6",
-<<<<<<< HEAD
     "documentation": "^14.0.2",
-    "eslint": "^8.40.0",
-=======
-    "documentation": "^14.0.1",
     "eslint": "^8.41.0",
->>>>>>> d2534c7e
     "eslint-plugin-array-func": "^3.1.8",
     "eslint-plugin-mocha": "^10.0.3",
     "eslint-plugin-prefer-arrow": "^1.2.3",
