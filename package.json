--- conflicted
+++ resolved
@@ -40,15 +40,9 @@
   "devDependencies": {
     "@types/chai": "^4.3.0",
     "@types/mocha": "^9.1.0",
-<<<<<<< HEAD
-    "@types/node": "^18.15.13",
+    "@types/node": "^18.16.0",
     "@typescript-eslint/eslint-plugin": "^5.59.1",
-    "@typescript-eslint/parser": "^5.59.0",
-=======
-    "@types/node": "^18.16.0",
-    "@typescript-eslint/eslint-plugin": "^5.59.0",
     "@typescript-eslint/parser": "^5.59.1",
->>>>>>> 9a9e471d
     "c8": "^7.11.0",
     "chai": "^4.3.6",
     "documentation": "^14.0.1",
