--- conflicted
+++ resolved
@@ -40,13 +40,8 @@
   "devDependencies": {
     "@types/chai": "^4.3.0",
     "@types/mocha": "^9.1.0",
-<<<<<<< HEAD
     "@types/node": "^18.15.11",
-    "@typescript-eslint/eslint-plugin": "^5.56.0",
-=======
-    "@types/node": "^18.15.10",
     "@typescript-eslint/eslint-plugin": "^5.57.0",
->>>>>>> 6ee938b6
     "@typescript-eslint/parser": "^5.57.0",
     "c8": "^7.11.0",
     "chai": "^4.3.6",
